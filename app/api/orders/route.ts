--- conflicted
+++ resolved
@@ -83,16 +83,8 @@
 
 export async function POST(request: NextRequest) {
   try {
-<<<<<<< HEAD
-    const supabaseServer = createServerSupabaseClient();
-    const {
-      data: { user },
-      error: authError,
-    } = await supabaseServer.auth.getUser();
-=======
     const supabaseServer = createServerSupabaseClient({ throwOnCookieWrite: false });
     const { data: { user }, error: authError } = await supabaseServer.auth.getUser();
->>>>>>> 99cef280
 
     if (authError || !user) {
       return NextResponse.json(
@@ -122,34 +114,22 @@
       .single();
 
     if (nftError || !nft) {
-<<<<<<< HEAD
-      return NextResponse.json({ error: "NFT not found" }, { status: 404 });
-=======
       return NextResponse.json(
         { error: 'Item not found' },
         { status: 404 }
       );
->>>>>>> 99cef280
     }
 
     if (nft.status !== "active") {
       return NextResponse.json(
-<<<<<<< HEAD
-        { error: "NFT is not available for purchase" },
-=======
         { error: 'Item is not available for purchase' },
->>>>>>> 99cef280
         { status: 400 }
       );
     }
 
     if (nft.owner_id === user.id) {
       return NextResponse.json(
-<<<<<<< HEAD
-        { error: "Cannot purchase your own NFT" },
-=======
         { error: 'Cannot purchase your own Item' },
->>>>>>> 99cef280
         { status: 400 }
       );
     }
@@ -157,11 +137,7 @@
     // For buy orders, check if amount matches price
     if (orderData.type === "buy" && parseFloat(orderData.amount) < nft.price) {
       return NextResponse.json(
-<<<<<<< HEAD
-        { error: "Amount is less than NFT price" },
-=======
         { error: 'Amount is less than Item price' },
->>>>>>> 99cef280
         { status: 400 }
       );
     }
@@ -209,11 +185,7 @@
         .eq("id", orderData.nft_id);
 
       if (transferError) {
-<<<<<<< HEAD
-        console.error("NFT transfer error:", transferError);
-=======
         console.error('Item transfer error:', transferError);
->>>>>>> 99cef280
         // Note: Order is created but transfer failed
       }
     }
